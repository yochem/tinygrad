from typing import List, Tuple, Any, Optional, cast, DefaultDict, NamedTuple, TypeVar, Dict
import itertools, math
from collections import defaultdict
from enum import Enum, auto

from tinygrad.helpers import dedup, colored, ImageDType, DEBUG, prod, dtypes, mnum, DType, all_same
from tinygrad.ops import LazyOp, get_lazyops, get_buffers, FlopCounter, get_lazyop_info, map_buffers, UnaryOps
from tinygrad.lazy import LazyBuffer
from tinygrad.ops import MovementOps, ReduceOps, BinaryOps, FusedOps
from tinygrad.shape.shapetracker import ShapeTracker, strides_for_shape
from tinygrad.shape.symbolic import Variable

# bottom ones are asm only
class UOps(Enum): LOOP = auto(); DEFINE_LOCAL = auto(); LOAD = auto(); ALU = auto(); CONST = auto(); ENDLOOP = auto(); STORE = auto(); CAST = auto(); \
                  SPECIAL = auto(); DEFINE_REGISTER = auto(); LABEL = auto(); COND_BRANCH = auto() # noqa: E702

class LocalBuffer(NamedTuple):
  dtype: DType = dtypes.float32
  realized: None = None

class Token(NamedTuple):
  name: str
  dtype: DType
  offset: Optional[int] = None
  def render(self, with_type=False):
    if with_type:
      assert self.offset is None
      return f"{self.dtype.name} {self.name}"
    if self.offset is None: return self.name
    if self.dtype == dtypes._float4: return self.name+"."+"xyzw"[int(self.offset)]
    if self.dtype == dtypes._float8x8: return f"{self.name}[{self.offset}]"
    raise NotImplementedError(f"{self.dtype} unknown")
  def __repr__(self): return f"<{self.name}>" if self.offset is None and self.dtype == dtypes.float32 else f"<{self.name}:{self.dtype.name}:{self.offset}>"

# TODO: the next three functions are poorly written
def get_grouped_float4_idxs(acc:List[Token]) -> Optional[List[int]]:
  idxs: Optional[List[int]] = []
  for i,a in enumerate(acc):
    if idxs is None: break
    if i in idxs: continue
    if a.dtype.sz > 1 and a.offset == 0:
      idxs.append(i)
      friends: List[int] = []
      for j,b in enumerate(acc):
        if len(friends) == 3: break
        if j in idxs: continue
        if a.name == b.name and b.dtype.sz > 1 and b.offset == len(friends)+1:
          friends.append(j)
      if len(friends) == 3: idxs += friends
      else: idxs = None
    else:
      idxs = None
  return idxs

def to_float4(x:List[Token]) -> Optional[Token]:
  if all_same(x): return x[0]
  if all_same([y.name for y in x]) and all([y.dtype == dtypes._float4 and y.offset == i for i,y in enumerate(x)]):
    return Token(x[0].name, dtypes._float4)
  return None

def get_grouped_maybe_float4(*values:List[Token], grouping_allowed=True):
  assert all_same([len(x) for x in values]), f"all values are not the same length {values}"
  # these use accumulators, we can only fold if the acc is a float4
  idxs = get_grouped_float4_idxs(values[-1]) if grouping_allowed else None
  if idxs is not None:
    new_idxs = []
    new_values = []
    for i in range(0, len(idxs), 4):
      nv = [to_float4([v[j] for j in idxs[i:i+4]]) for v in values]
      if any([x is None for x in nv]): break
      new_idxs.append(idxs[i:i+4])
      new_values.append(nv)
    if len(new_values) == len(idxs)//4:
      return zip(new_idxs, new_values)
  return zip([[i] for i in range(len(values[0]))], zip(*values))

class MemOp(NamedTuple):
  i: int
  idx: Variable
  valid: Variable
  stride: Optional[Tuple[int, ...]] = None

class UOp(NamedTuple):
  uop: UOps
  out: Optional[Token]
  vin: List[Token]
  arg: Any
  def __repr__(self): return f"{str(self.uop):20s}: {str(self.out) if self.out is not None else '':25s} {str(self.vin):32s} {self.arg}"

class Linearizer:
  supports_float4: bool = False
  supports_float4_alu: bool = False
  supports_float8x8: bool = False

  def __init__(self, ast:LazyOp, output_buffer:LazyBuffer):
    # NOTE: if there's a RESHAPE, we skip it. the output shape is set from the reduce op or a latebuf
    self.ast = ast.src[0] if ast.op == MovementOps.RESHAPE else ast

    # get the output buffers
    self.bufs = [output_buffer] + dedup(get_buffers(ast))

    # key for lookup in cache (can change, str might not be right)
    # bufs are needed because kernels like f(x) = x + x and f(x, y) = x + y have the same str(ast), but are different kernels.
    # mapping the buffers to integers is required because a-b != b-a (and how would you tell a and b apart?)
    self.key = f"ASTKernelKey ast={str(map_buffers({x:i for i,x in enumerate(self.bufs)}, ast))} bufs={self.bufs}"

  def process(self) -> None:
    if hasattr(self, "sts"): return   # already processed

    # fetch lazyop info
    self.info: FlopCounter = get_lazyop_info(self.ast)
    self.mem_estimate: int = sum(x.dtype.itemsize*(x.realized.size if x.realized is not None else prod(x.shape)) for x in self.bufs if x is not None)

    # there's only allowed to be one reduceop
    reduceops = [x for x in get_lazyops(self.ast) if x.op in ReduceOps]
    assert len(dedup(reduceops)) <= 1, "max one reduce op in an ast"
    self.reduceop = reduceops[0] if reduceops else None

    # get earlybufs, before the one reduce op
    self.earlybufs = dedup(get_buffers(self.reduceop)) if self.reduceop else []

    # create new shapetrackers inside this kernel, we will permute them
    self.sts: List[ShapeTracker] = [x.st.copy() for x in self.bufs]
    for st in self.sts: st.simplify()

    # make the output buffer shape correct in here
    self.sts[0].reshape(self.info.shape)
    self.full_buf_index: int = self.bufs.index(self.earlybufs[0]) if len(self.earlybufs) > 0 else 0

    # move all reduce axes to the end
    reduce = list(enumerate(zip(self.full_shape, self.sts[0].shape)))
    permute = tuple([i for i,(s,n) in reduce if s == n] + [i for i,(s,n) in reduce if s != n])
    self.reshape_and_permute(None, permute)

    # parameters
    self.group_for_reduce: List[int] = []
    self.upcasted: int = 0
    self.local_dims: int = 0

    # group simplifies
    self.simplify_ones()
    self.simplify_merge_adjacent()

    # print early
    if DEBUG >= 5: self.printbufs("early")

  def shape_offsets(self, i): return itertools.product(*[list(range(s)) for s in self.sts[i].shape[self.shape_len-self.upcasted:][::-1]]) if self.upcasted > 0 else [tuple()]
  def float4_axis(self, i): return [x-(self.shape_len-self.upcasted) for x in self.sts[i].unit_stride_axes() if x >= self.shape_len-self.upcasted and self.sts[i].shape[x]%4 == 0]

  def upcasted_axis(self, i):
    return list(zip(self.sts[i].shape[self.shape_len-self.upcasted:],
<<<<<<< HEAD
                    self.sts[i].views[-1].strides[self.shape_len-self.upcasted:],  # WRONG, use real_strides
=======
                    self.sts[i].real_strides()[self.shape_len-self.upcasted:],
>>>>>>> 0222ee7b
                    [x!=y for x,y in zip(self.sts[0].shape[self.shape_len-self.upcasted:], self.full_shape[self.shape_len-self.upcasted:])]))

  # TODO: is there a better way to write this?
  def acc_offsets(self, i):
    if self.upcasted == 0: return [0]
    upcasted_i = self.upcasted_axis(i)
    acc_strides = [x*(1-upcasted_i[::-1][i][2]) for i,x in enumerate(strides_for_shape(tuple(1 if r else s for s,_,r in upcasted_i[::-1])))]
    return [sum(t) for t in itertools.product(*[[y*acc_strides[i] for y in range(x[0])] for i,x in enumerate(upcasted_i[::-1])])]

  # TODO: make this generic for float8x8
  def _group_float4(self, i, store_offset):
    store_offset_float4 = {}
    float4_axis = (self.upcasted-1) - self.float4_axis(i)[0]
    for uidxs, var in store_offset.items():
      if uidxs[float4_axis]%4 == 0:
        store_offset_float4[uidxs] = [var]
      else:
        uidxs2 = list(uidxs)
        uidxs2[float4_axis] -= uidxs2[float4_axis]%4
        store_offset_float4[tuple(uidxs2)].append(var)
    return store_offset_float4

  def _group_float8x8(self, i, load_offset):
    axis_dim_8 = [axis for axis,dim in enumerate(self.sts[i].shape) if dim % 8 == 0 and axis >= self.shape_len-self.upcasted]
    strides = self.sts[i].real_strides()
    axis_1, axis_n = None, None
    for d in axis_dim_8:
      # NOTE: i copied "(self.upcasted-1) - " from _group_float4
      if strides[d] == 1 and axis_1 is None: axis_1 = d
      if strides[d] > 1 and axis_n is None: axis_n, stride = d, strides[d]
    if axis_1 is not None and axis_n is not None:
      if DEBUG >= 3: print(f"grouping float8x8 {self.sts[i].shape} with axis_n:{axis_n} and axis_1:{axis_1}")
      # NOTE: copy pasted from _group_float4
      store_offset_float8x8 = {}
      axis_1 = (self.shape_len - 1) - axis_1
      axis_n = (self.shape_len - 1) - axis_n
      for uidxs, var in load_offset.items():
        if uidxs[axis_1]%8 == 0 and uidxs[axis_n]%8 == 0:
          store_offset_float8x8[uidxs] = [var]
        else:
          uidxs2 = list(uidxs)
          uidxs2[axis_1] -= uidxs2[axis_1]%8
          uidxs2[axis_n] -= uidxs2[axis_n]%8
          store_offset_float8x8[tuple(uidxs2)].append(var)
      return store_offset_float8x8, (stride, 1) if axis_n < axis_1 else (1, stride)
    return None, None

  def global_load(self, i, idxs:List[Variable], const=None) -> List[Token]:
    load_offset: Dict[Tuple[int, ...], Any] = {uidxs:(dtypes.float,uidxs)+self.sts[i].expr_idxs(idxs+[Variable.num(x) for x in uidxs[::-1]]) for uidxs in self.shape_offsets(i)}

    # float8x8 grouping for tensor cores
    stride = None
    did_float8x8 = False
    if self.supports_float8x8:
      store_offset_float8x8, stride = self._group_float8x8(i, load_offset)
      if store_offset_float8x8:
        # NOTE: copy pasted from right below
        load_offset_new = {}
        for k,out_tokens in store_offset_float8x8.items():
          load_offset_new[k] = (dtypes._float8x8, [x[1] for x in out_tokens], out_tokens[0][2], out_tokens[0][3])
        load_offset = load_offset_new
        did_float8x8 = True

    # float4 grouping (optional)
    should_upcast = self.supports_float4 and (self.bufs[i].dtype in [dtypes.float32, dtypes.float16] or isinstance(self.bufs[i].dtype, ImageDType)) and len(self.float4_axis(i)) == 1
    if should_upcast and not did_float8x8:
      load_offset_new = {}
      for k,out_tokens in self._group_float4(i, load_offset).items():
        idxs = [x[2]-out_tokens[0][2] for x in out_tokens]
        valids_okay = all_same([x[3] for x in out_tokens]) or (all_same([x[3]//4 for x in out_tokens]) and (out_tokens[0][3]//4)*4 == out_tokens[0][3])
        if any(idx.min != idx.max or idx.min != val for idx,val in zip(idxs, range(4))) or (out_tokens[0][2]//4)*4 != out_tokens[0][2] or not valids_okay:
          # idxs not in order, valids don't match, or idx doesn't evenly divide 4. use normal float
          for x in out_tokens: load_offset_new[x[1]] = x
        else:
          load_offset_new[k] = (dtypes._float4, [x[1] for x in out_tokens], out_tokens[0][2], out_tokens[0][3])
      load_offset = load_offset_new

    # do loads
    cache: Dict[str, Token] = {}
    loaded = {}
    for uidxs, (localtype, uidx_list, idx, valid) in load_offset.items():
      key = f"{localtype}{idx.render()}{valid.render()}"
      if key not in cache:
        cache[key] = self.uop(UOps.LOAD, Token(f"val{mnum(i)}_{len(cache)}", localtype), [], MemOp(i, idx, valid, stride)) if const is None else self.uop(UOps.CONST, Token(f"acc{mnum(i)}_{len(cache)}", localtype), [], const)
      if localtype == dtypes._float8x8:
        for j,uidx in enumerate(uidx_list):
          loaded[uidx] = Token(cache[key].name, dtypes._float8x8, j if stride[0] > 1 else ((j%8)*8 + j//8))
      elif localtype == dtypes._float4:
        for j,uidx in enumerate(uidx_list):
          loaded[uidx] = Token(cache[key].name, dtypes._float4, j)
      else:
        loaded[uidxs] = cache[key]
    return [loaded[uidxs] for uidxs in self.shape_offsets(i)]

  def global_store(self, i, idxs:List[Variable], store:List[Token], ssa) -> None:
    store_offset: Dict[Tuple[int, ...], Token] = dict(zip(self.shape_offsets(i), store))

    stride = None
    did_float8x8 = False
    if self.supports_float8x8:
      store_offset_float8x8, stride = self._group_float8x8(i, store_offset)
      if store_offset_float8x8:
        store_offset = {}
        for k,out_tokens in store_offset_float8x8.items():
          store_offset[k] = Token(out_tokens[0].name, out_tokens[0].dtype)
        did_float8x8 = True

    # float4 grouping (optional)
    # TODO: why does this not work for float16?
    should_upcast = self.supports_float4 and (self.bufs[i].dtype == dtypes.float32 or isinstance(self.bufs[i].dtype, ImageDType)) and len(self.float4_axis(i)) == 1
    if should_upcast and not did_float8x8:
      store_offset_new = {}
      for k,out_tokens in self._group_float4(i, store_offset).items():
        if all_same([x.name for x in out_tokens]) and tuple(range(4)) == tuple(x.offset for x in out_tokens):
          store_offset_new[k] = Token(out_tokens[0].name, dtypes._float4)
        else:
          store_offset_new[k] = self.uop(UOps.CAST, ssa("alu", dtypes._float4), out_tokens)
      store_offset = store_offset_new

    # do stores
    for uidxs, var in store_offset.items():
      self.uop(UOps.STORE, None, [var], MemOp(i, *self.sts[i].expr_idxs(idxs+[Variable.num(x) for x in uidxs[::-1]]), stride=stride))

  def linearize(self):
    # uops
    self.uops: List[UOp] = []

    # add a local buffer for multistage reduce
    if len(self.group_for_reduce):
      self.bufs.append(LocalBuffer())
      # TODO: the strides of this can be controlled
      self.sts.append(ShapeTracker(tuple([1] * self.first_reduce + self.group_for_reduce + [1] * (self.shape_len - self.upcasted - len(self.group_for_reduce) - self.first_reduce) + [x[0] for x in self.upcasted_axis(0)])))
      self.uop(UOps.DEFINE_LOCAL, None, [], ("temp", self.sts[-1].size()))

    # print
    if DEBUG >= 3: self.printbufs()

    # kernel name (before late upcast)
    self.function_name = ("r_" if self.reduceop else "E_") + '_'.join([str(x) for x in self.full_shape])
    self.display_name = ("r_" if self.reduceop else "E_") + colored('_', 'BLACK').join([colored(str(x), c) for x,c in zip(self.full_shape, self.colors())])

    # parse AST
    loaded_buffers = {}
    acc = []

    # ssa
    _ssa:DefaultDict[str,int] = defaultdict(int)
    def ssa(name, ltype=dtypes.float) -> Token:
      _ssa[name] += 1
      return Token(f"{name}{_ssa[name]-1}", ltype)

    # global loop
    global_idxs = [Variable(f"gidx{i}", 0, self.full_shape[i]-1) for i in range(0, self.first_reduce-self.local_dims)]
    self.uop(UOps.LOOP, None, [], (global_idxs, "global"))

    # local loop
    local_idxs = [Variable(f"lidx{i}", 0, self.full_shape[i]-1) for i in range(self.first_reduce-self.local_dims, self.first_reduce+len(self.group_for_reduce))]
    self.uop(UOps.LOOP, None, [], (local_idxs, "local"))
    gl_idxs = global_idxs + local_idxs

    # reduce op
    fake_reduce_idxs = []
    if self.reduceop is not None:
      # define indexes
      reduce_idxs = [Variable(f"ridx{i}", 0, self.full_shape[i]-1) for i in range(self.first_reduce+len(self.group_for_reduce), self.shape_len-self.upcasted)]
      fake_reduce_idxs = [x*0 for x in reduce_idxs]

      # define accumulator
      acc = self.global_load(0, gl_idxs+fake_reduce_idxs, {ReduceOps.SUM: 0.0, ReduceOps.MAX: -math.inf}[cast(ReduceOps, self.reduceop.op)])

      # reduce loop
      self.uop(UOps.LOOP, None, [], (reduce_idxs, "reduce"))

      # load earlybufs
      loaded_buffers.update({b:self.global_load(i, gl_idxs+reduce_idxs) for i,b in enumerate(self.bufs) if b in self.earlybufs and i != 0})

      # run early AST (with reduce)
      self.ast_parse(self.reduceop, [acc[off] for off in self.acc_offsets(self.full_buf_index)], loaded_buffers, ssa, do_reduce=True)

      # end the reduce loop
      self.uop(UOps.ENDLOOP, None, [], (reduce_idxs, "reduce"))

      # end the local loop, do the local reduce
      if self.group_for_reduce:
        fake_global_idxs = [x*0 for x in global_idxs]
        self.global_store(-1, fake_global_idxs+local_idxs+fake_reduce_idxs, acc, ssa)  # store accumulators
        self.uop(UOps.ENDLOOP, None, [], (local_idxs, "local"))   # this is a barrier on GPUs

        # local indexs are over, 0 them out
        local_idxs = [x*0 for x in local_idxs]

        # if any group_for_reduce items aren't reduces, upcast them here
        for j in self.upcast_in_mid_reduce_axes:
          self.reshape_and_permute(None, [i for i in range(self.shape_len) if i != j] + [j])
          self.upcast()
          self.group_for_reduce.pop()
          local_idxs = local_idxs[:-1]

        # NOTE: this structure is the same as the reduce op above

        # define late accumulator
        acc = self.global_load(-1, fake_global_idxs+local_idxs+fake_reduce_idxs, {ReduceOps.SUM: 0.0, ReduceOps.MAX: -math.inf}[cast(ReduceOps, self.reduceop.op)])

        # late reduce loop
        end_local_idxs = [Variable(f"tidx{i}", 0, self.full_shape[i]-1 if i >= self.first_reduce else 0) for i in range(0, self.first_reduce+len(self.group_for_reduce))]
        self.uop(UOps.LOOP, None, [], (end_local_idxs, "late_reduce"))

        # load localbufs
        loaded_buffers["LOCAL_BUFFER"] = self.global_load(-1, end_local_idxs+fake_reduce_idxs)

        # there's no AST here (and there's no shape for the reduce LazyOp)
        self.ast_parse(LazyOp(self.reduceop.op, ("LOCAL_BUFFER",)), [acc[off] for off in self.acc_offsets(-1)], loaded_buffers, ssa, do_reduce=True)

        # end the late reduce loop
        self.uop(UOps.ENDLOOP, None, [], (end_local_idxs, "late_reduce"))

    # load latebufs
    loaded_buffers.update({b:self.global_load(i, global_idxs+local_idxs+fake_reduce_idxs) for i,b in enumerate(self.bufs) if b not in self.earlybufs and i != 0 and not isinstance(b, LocalBuffer)})

    # run late AST
    val = self.ast_parse(self.ast, acc, loaded_buffers, ssa)

    # store
    self.global_store(0, global_idxs+local_idxs+fake_reduce_idxs, val, ssa)

    if not self.group_for_reduce:
      # end the local loop
      self.uop(UOps.ENDLOOP, None, [], (local_idxs, "local"))

    # end the global loop
    self.uop(UOps.ENDLOOP, None, [], (global_idxs, "global"))

  _OT = TypeVar("_OT")
  def uop(self, uop:UOps, out:_OT, vin:List[Token], arg:Any=None) -> _OT:
    self.uops.append(UOp(uop, cast(Optional[Token], out), vin, arg))
    if DEBUG >= 4: print(self.uops[-1])
    return out

  def ast_parse(self, x:LazyOp, acc:List[Token], loaded_buffers, ssa, do_reduce=False) -> List[Token]:
    if not isinstance(x, LazyOp): return loaded_buffers[x]
    if x.op in [UnaryOps.NOOP, UnaryOps.CAST]: return self.ast_parse(x.src[0], acc, loaded_buffers, ssa)  # cast isn't an ALU op
    if x.op in ReduceOps and not do_reduce: return acc
    # MULACC fusion. TODO: this is copied from Interpreted
    if x.op == ReduceOps.SUM and isinstance(x.src[0], LazyOp) and x.src[0].op == BinaryOps.MUL:
      x = LazyOp(FusedOps.MULACC, x.src[0].src, x.arg)
    if x.op == ReduceOps.SUM and isinstance(x.src[0], LazyOp) and x.src[0].op == UnaryOps.CAST and isinstance(x.src[0].src[0], LazyOp) and x.src[0].src[0].op == BinaryOps.MUL:
      x = LazyOp(FusedOps.MULACC, x.src[0].src[0].src, x.arg)
    values = [self.ast_parse(v, acc, loaded_buffers, ssa) for v in x.src]

    # float8x8 support
    if len(acc) and acc[0].dtype == dtypes._float8x8:
      assert all([x[0].dtype == dtypes._float8x8 for x in values])
      assert x.op == FusedOps.MULACC
      for a in zip(*values, acc):
        if any([b.offset != 0 for b in a]): continue
        self.uop(UOps.ALU, Token(a[-1].name, a[-1].dtype), [Token(b.name, b.dtype) for b in a], x.op)
      return acc

    if isinstance(x.op, (ReduceOps, FusedOps)):
      ret = [(idx, self.uop(UOps.ALU, val[-1], list(val), {ReduceOps.SUM:BinaryOps.ADD, ReduceOps.MAX:BinaryOps.MAX, FusedOps.MULACC:FusedOps.MULACC}[x.op])) for idx, val in get_grouped_maybe_float4(*values, acc, grouping_allowed=self.supports_float4_alu)]
    else:
      ret = [(idx, self.uop(UOps.ALU, ssa('alu', dtypes._float4) if any(x.dtype == dtypes._float4 and x.offset is None for x in val) else ssa('alu'), list(val), x.op)) for idx, val in get_grouped_maybe_float4(*values, grouping_allowed=self.supports_float4_alu and x.op!=BinaryOps.CMPEQ)]
    ordered_ret: List[Optional[Token]] = [None]*len(values[0])

    # scatter
    for i,j in ret:
      for o,k in enumerate(i):
        ordered_ret[k] = Token(j.name, j.dtype, o) if j.dtype == dtypes._float4 else j
    assert all(isinstance(x, Token) for x in ordered_ret), "some tokens didn't get scattered?"
    return cast(List[Token], ordered_ret)

  @property
  def first_reduce(self) -> int: return [x!=y for x,y in zip(self.sts[0].shape[:self.shape_len-self.upcasted]+(0,), self.full_shape[:self.shape_len-self.upcasted]+(1,))].index(True)

  @property
  def full_shape(self) -> Tuple[int, ...]: return self.sts[self.full_buf_index].shape

  @property
  def full_unupcasted_shape(self) -> Tuple[int, ...]: return self.full_shape[:self.shape_len-self.upcasted]

  @property
  def shape_len(self) -> int: return len(self.sts[0].shape)

  @property
  def upcast_in_mid_reduce_axes(self) -> List[int]: return [j for j in range(self.first_reduce, self.first_reduce+len(self.group_for_reduce)) if self.full_shape[j] == self.sts[0].shape[j]]

  # there's seven chunks of the shape
  # blue   -- global dims
  # cyan   -- local dims
  #  *** self.first_reduce
  # green  -- reduce-local dims
  # white  -- reduce-late upcasted dim (self.upcast_in_mid_reduce_axes)
  # red    -- reduce loops
  #  *** self.upcasted
  # purple -- reduce upcasted
  # yellow -- normal upcasted dimensions
  def colors(self) -> List[str]:
    # up to first_reduce, they are all global (blue)
    colors = ["blue"] * (self.first_reduce-self.local_dims)
    # except the local_dims, these are non-reduce locals (cyan)
    colors += ["cyan"] * (self.local_dims)
    # between first_reduce and first_reduce + group_for_reduce, they are either local (cyan), or late upcasted (green)
    colors += ["white" if i in self.upcast_in_mid_reduce_axes else "green" for i in range(self.first_reduce, self.first_reduce + len(self.group_for_reduce))]
    # between first_reduce + group_for_reduce and upcasted, they are reduce (red)
    colors += ["red"] * ((self.shape_len-self.upcasted) - (self.first_reduce + len(self.group_for_reduce)))
    # upcasted dimensions are reduce (magenta) or normal (yellow)
    colors += ["magenta" if self.full_shape[i] != self.sts[0].shape[i] else "yellow" for i in range(self.shape_len-self.upcasted, self.shape_len)]
    assert len(colors) == self.shape_len, "colors size mismatch"
    return colors

  def printbufs(self, prefix=""):
    for i in range(len(self.sts)):
      print(prefix, f"{i:3d} {str(self.bufs[i].realized) if self.bufs[i] is not None else 'FAKE':47s}", self.sts[i].views)
    print(' '.join(colored(f"{s:4d}", color) for s,color in zip(self.full_shape, self.colors())))

  # ******************** base simplifiers ********************

  # apply reshape and permute to all shapetrackers
  def reshape_and_permute(self, new_shape_fxn, axis):
    for st in self.sts:
      if new_shape_fxn is not None: st.reshape(tuple(new_shape_fxn(st.shape)))
      if axis is not None: st.permute(tuple(axis))

  # drops the final dimension
  def upcast(self):
    assert self.full_shape[-1] != 1, "can't upcast a dimension with size 1"
    self.upcasted += 1

  # axis : the axis to pull from
  # amount : the amount to take
  # top : if you want to pull that amount from the top
  # insert_before : place to insert the new stuff
  def shift_to(self, axis, amount, top=False, insert_before=None):
    if insert_before is None: insert_before = self.shape_len
    move_axis = axis if top else axis+1
    if move_axis < insert_before: insert_before += 1
    self.reshape_and_permute(
      lambda x: list(x[0:axis]) + (([amount, x[axis]//amount] if top else [x[axis]//amount, amount]) if x[axis] > 1 else [1,1]) + list(x[axis+1:]),
      [i for i in range(insert_before) if i != move_axis] + [move_axis] + [i for i in range(insert_before, self.shape_len+1) if i != move_axis])

  # ******************** complex simplifiers ********************

  def simplify_ones(self):
    # remove places where the shape is all ones
    # TODO: this should be factored in to multi shape stride
    if self.shape_len == 0: return
    all_ones = [all(st.shape[i]==1 for st in self.sts) for i in range(self.shape_len)]
    # keep at least 1 one
    if all(all_ones): all_ones[-1] = False
    self.reshape_and_permute(lambda shape: [x for i,x in enumerate(shape) if not all_ones[i]], None)

  def simplify_merge_adjacent(self):
    if self.shape_len == 0: return
    shapes, strides = [x.shape for x in self.sts], [x.views[-1].strides for x in self.sts]

    # merge dimensions if we can, multi get_shape_strides
    # TODO: does this always preserve the reduce dimension, NO
    # TODO: move this into shapetracker, with tests!
    rets = [[(shapes[j][0], strides[j][0])] for j in range(len(shapes))]
    for i in range(1, len(shapes[0])):
      can_merge = []
      for j in range(len(shapes)):
        # TODO: added the always mergeability of 1s, is this right? if so, add to shapetracker in the 1 case
        can_merge.append((strides[j][i] != 0 and rets[j][-1][1] == shapes[j][i]*strides[j][i]) or (strides[j][i] == 0 and rets[j][-1][1] == 0))
      # more can merge than this
      mergeable = all(can_merge) and i != self.first_reduce
      for j in range(len(shapes)):
        if mergeable: rets[j][-1] = (rets[j][-1][0] * shapes[j][i], strides[j][i])
        else: rets[j].append((shapes[j][i], strides[j][i]))

    # do the reshapes
    for i,x in enumerate(rets): self.sts[i].reshape(tuple(y[0] for y in x))

  # ******************** GPU simplifiers ********************

  def required_optimizations(self, early_only=False):
    for buf_index,buf in enumerate(self.bufs):
      unit_stride_axes_mul_4 = [i for i in self.sts[buf_index].unit_stride_axes() if self.sts[buf_index].shape[i]%4 == 0]
      if (not early_only or buf in self.earlybufs) and isinstance(self.bufs[buf_index].dtype, ImageDType):
        assert len(unit_stride_axes_mul_4) >= 1, f"needs a unit stride axis in {self.bufs[buf_index]}"
        if all(x < (self.shape_len-self.upcasted) for x in unit_stride_axes_mul_4) and unit_stride_axes_mul_4[0] not in self.upcast_in_mid_reduce_axes:
          self.shift_to(unit_stride_axes_mul_4[0], 4)
          self.upcast()

  def limit_global_dims(self, limit):
    # sometimes, there's more dimensions than len(self.lang.gid).
    # compact all the dimensions into the first
    # NOTE: this might make multiview shapetrackers
    if limit and (self.first_reduce-self.local_dims) > limit:
      num_to_merge = ((self.first_reduce-self.local_dims) - limit)+1
      self.reshape_and_permute(lambda x: (prod(x[0:num_to_merge]),)+x[num_to_merge:], None)
      if DEBUG >= 3: print("reshaped to", self.full_shape, "due to too many global dimensions")

  def hand_coded_optimizations(self):
    # if there's images in the earlybufs, we have to make an axis the 4 loading one
    self.required_optimizations(early_only=True)

    # simplify
    self.simplify_ones()

    # are we grouping? (requires local shape support)
    if not self.float4_axis(0) and self.first_reduce <= 2 and self.first_reduce + 1 <= self.shape_len and prod(self.sts[0].shape[:self.first_reduce]) <= 2048:
      # TODO: use 1024 if it's allowed in a smarter way
      for sz in (([256, 16]) if prod(self.sts[0].shape[:self.first_reduce]) <= 32 else [16]):
        if all([st.shape[self.first_reduce] % sz == 0 or st.shape[self.first_reduce] == 1 for st in self.sts]):
          self.shift_to(self.first_reduce, sz, top=True, insert_before=self.first_reduce + len(self.group_for_reduce))
          self.group_for_reduce.append(sz)
          break

    # are we upcasting in mid reduce? (only for images)
    if self.bufs[0].dtype.name.startswith('image') and not self.float4_axis(0) and self.group_for_reduce and self.first_reduce <= 2 and prod(self.sts[0].shape) > 1:
      axes = self.sts[0].unit_stride_axes()
      assert len(axes) == 1, f"wrong number of stride 1 axis : {axes}"
      if self.sts[0].shape[axes[0]]%4 == 0:
        self.shift_to(axes[0], 4, insert_before=self.first_reduce + len(self.group_for_reduce))   # insert at the end of the grouped axis
        self.group_for_reduce.append(4)

    # now do everything required
    self.required_optimizations()

    # simplify (sets first_reduce)
    self.simplify_ones()

    # use more opencl indexing if the output buffer is an image and we have room
    if self.bufs[0].dtype.name.startswith('image') and self.first_reduce+len(self.group_for_reduce) < 3:
      base_shape = self.bufs[0].dtype.shape
      if (base_shape[0]*base_shape[1]) % self.sts[0].shape[0] == 0 and self.sts[0].shape[0]//base_shape[0] != 0:
        if DEBUG >= 4: print("split opencl", base_shape, self.sts[0].shape)
        self.reshape_and_permute(lambda x: [base_shape[0], x[0]//base_shape[0]]+list(x[1:]), None)
        self.simplify_ones()

    # no more opt if we are grouping
    if self.group_for_reduce: return

    # **** below this line need to be optional and benchmarked ****

    #BIG_DIM = 32
    BIG_DIM = 8

    # potentially do more upcasts of non reduce axes based on a heuristic
    upcasted_axis = set()
    while prod(self.sts[0].shape[:self.first_reduce]) >= 1024:
      xb_choices = []
<<<<<<< HEAD
      for axis, upcast_amount in itertools.product(range(self.first_reduce), [3,4] + ([BIG_DIM] if self.supports_float8x8 else [])):   # consider all the non reduce axes, and a 3 or 4 reduce
        # if it mods, and some buffer has stride 0 on axis while having no stride 0 in the buftoken
        # NOTE: this is using views[-1]
        if self.full_shape[axis]%upcast_amount == 0 and any(self.sts[buf_index].views[-1].strides[axis] == 0 and not any(x[1] == 0 for x in self.upcasted_axis(buf_index)) for buf_index in range(len(self.sts))):
          xb_choices.append((sum(st.views[-1].strides[axis]>0 for st in self.sts), sum(st.views[-1].strides[axis] for st in self.sts), axis, -upcast_amount))
=======
      for axis, upcast_amount in itertools.product(range(self.first_reduce), [3,4]):   # consider all the non reduce axes, and a 3 or 4 reduce
        # if we haven't upcasted it, it mods, and some buffer has stride 0 on axis while having no stride 0 in the upcasted axis already
        if axis not in upcasted_axis and self.full_shape[axis]%upcast_amount == 0 and any(self.sts[buf_index].views[-1].strides[axis] == 0 and not any(x[1] == 0 for x in self.upcasted_axis(buf_index)) for buf_index in range(len(self.sts))):
          xb_choices.append((sum(st.views[-1].strides[axis]>0 for st in self.sts), sum(st.views[-1].strides[axis] for st in self.sts), axis, upcast_amount))
>>>>>>> 0222ee7b
      if len(xb_choices):
        xb_choices = sorted(xb_choices)
        if DEBUG >= 4: print(f"float4 merging axis : {xb_choices}")
        self.shift_to(xb_choices[0][2], amount=-xb_choices[0][3])
        self.upcast()
        self.simplify_ones()
        upcasted_axis.add(xb_choices[0][2])
      else:
        break

    # if last dim <= 16 and it's a reduce dim, upcast the reduce (loop unrolling). no simplify needed since it's just an upcast. NOTE: careful, this has broken VALIDHACKS
    if self.first_reduce < (self.shape_len-self.upcasted) and (len(list(self.shape_offsets(self.full_buf_index))) <= 4 or not any(r for _,_,r in self.upcasted_axis(self.full_buf_index))):
      if self.full_unupcasted_shape[-1] <= 16:
        self.upcast()
      else:
        for splits in ([16] if BIG_DIM > 8 else []) + [8,4]:
          if self.full_unupcasted_shape[-1]%splits == 0:
            self.shift_to(len(self.full_unupcasted_shape)-1, splits, insert_before=len(self.full_unupcasted_shape))
            self.upcast()
            break

    # if nothing at all is upcasted and it's easy to, do an upcast
    # TODO: this is breaking the tests
    for splits in [4]:
      if self.upcasted == 0 and len(self.full_unupcasted_shape) > 0 and self.full_unupcasted_shape[-1] % splits == 0:
        self.shift_to(len(self.full_unupcasted_shape)-1, splits, insert_before=len(self.full_unupcasted_shape))
        self.upcast()

    # **** local groups ****

    for axis in range(self.first_reduce - self.local_dims - 1, -1, -1):
      local_size = prod(self.full_shape[self.first_reduce-self.local_dims:self.first_reduce])
      if self.full_shape[axis] == 1: continue
      last_try = self.local_dims == 0 and axis == 0
      if any(self.sts[buf_index].views[-1].strides[axis] == 0 for buf_index in range(len(self.sts))) or last_try:
        for sz in [x for x in (([32] if last_try else []) + [16,8,4,3]) if self.full_shape[axis] % x == 0 and local_size*x <= 128]:
          self.shift_to(axis, sz, insert_before=self.first_reduce-self.local_dims)
          self.local_dims += 1
          break
      if self.local_dims >= 3: break
    self.simplify_ones()
<|MERGE_RESOLUTION|>--- conflicted
+++ resolved
@@ -149,11 +149,7 @@
 
   def upcasted_axis(self, i):
     return list(zip(self.sts[i].shape[self.shape_len-self.upcasted:],
-<<<<<<< HEAD
-                    self.sts[i].views[-1].strides[self.shape_len-self.upcasted:],  # WRONG, use real_strides
-=======
                     self.sts[i].real_strides()[self.shape_len-self.upcasted:],
->>>>>>> 0222ee7b
                     [x!=y for x,y in zip(self.sts[0].shape[self.shape_len-self.upcasted:], self.full_shape[self.shape_len-self.upcasted:])]))
 
   # TODO: is there a better way to write this?
@@ -597,18 +593,10 @@
     upcasted_axis = set()
     while prod(self.sts[0].shape[:self.first_reduce]) >= 1024:
       xb_choices = []
-<<<<<<< HEAD
       for axis, upcast_amount in itertools.product(range(self.first_reduce), [3,4] + ([BIG_DIM] if self.supports_float8x8 else [])):   # consider all the non reduce axes, and a 3 or 4 reduce
-        # if it mods, and some buffer has stride 0 on axis while having no stride 0 in the buftoken
-        # NOTE: this is using views[-1]
-        if self.full_shape[axis]%upcast_amount == 0 and any(self.sts[buf_index].views[-1].strides[axis] == 0 and not any(x[1] == 0 for x in self.upcasted_axis(buf_index)) for buf_index in range(len(self.sts))):
-          xb_choices.append((sum(st.views[-1].strides[axis]>0 for st in self.sts), sum(st.views[-1].strides[axis] for st in self.sts), axis, -upcast_amount))
-=======
-      for axis, upcast_amount in itertools.product(range(self.first_reduce), [3,4]):   # consider all the non reduce axes, and a 3 or 4 reduce
         # if we haven't upcasted it, it mods, and some buffer has stride 0 on axis while having no stride 0 in the upcasted axis already
         if axis not in upcasted_axis and self.full_shape[axis]%upcast_amount == 0 and any(self.sts[buf_index].views[-1].strides[axis] == 0 and not any(x[1] == 0 for x in self.upcasted_axis(buf_index)) for buf_index in range(len(self.sts))):
           xb_choices.append((sum(st.views[-1].strides[axis]>0 for st in self.sts), sum(st.views[-1].strides[axis] for st in self.sts), axis, upcast_amount))
->>>>>>> 0222ee7b
       if len(xb_choices):
         xb_choices = sorted(xb_choices)
         if DEBUG >= 4: print(f"float4 merging axis : {xb_choices}")
